// Copyright © Aptos Foundation
// SPDX-License-Identifier: Apache-2.0

use crate::{create_emitter_and_request, LoadDestination, NetworkLoadTest};
use aptos_forge::{
    success_criteria::{SuccessCriteria, SuccessCriteriaChecker},
    EmitJobRequest, NetworkContextSynchronizer, NetworkTest, Result, Swarm, Test, TestReport,
};
use aptos_logger::info;
use async_trait::async_trait;
use rand::{rngs::OsRng, Rng, SeedableRng};
use std::{
    sync::Arc,
    time::{Duration, Instant},
};

pub struct TwoTrafficsTest {
    pub inner_traffic: EmitJobRequest,
    pub inner_success_criteria: SuccessCriteria,
}

impl Test for TwoTrafficsTest {
    fn name(&self) -> &'static str {
        "two traffics test"
    }
}

#[async_trait]
impl NetworkLoadTest for TwoTrafficsTest {
    async fn test(
        &self,
        swarm: Arc<tokio::sync::RwLock<Box<dyn Swarm>>>,
        report: &mut TestReport,
        duration: Duration,
    ) -> Result<()> {
        info!(
            "Running TwoTrafficsTest test for duration {}s",
            duration.as_secs_f32()
        );
<<<<<<< HEAD
        let nodes_to_send_load_to =
            LoadDestination::Peers(swarm.validators().take(3).map(|v| v.peer_id()).collect())
                .get_destination_nodes(swarm);
=======
        let nodes_to_send_load_to = LoadDestination::FullnodesOtherwiseValidators
            .get_destination_nodes(swarm.clone())
            .await;
>>>>>>> ad42e03f
        let rng = ::rand::rngs::StdRng::from_seed(OsRng.gen());

        let (emitter, emit_job_request) = create_emitter_and_request(
            swarm.clone(),
            self.inner_traffic.clone(),
            &nodes_to_send_load_to,
            rng,
        )
        .await?;

        let test_start = Instant::now();

        let stats = emitter
            .emit_txn_for(
                swarm.read().await.chain_info().root_account,
                emit_job_request,
                duration,
            )
            .await?;

        let actual_test_duration = test_start.elapsed();
        info!(
            "End to end duration: {}s, while txn emitter lasted: {}s",
            actual_test_duration.as_secs(),
            stats.lasted.as_secs()
        );

        let rate = stats.rate();

        report.report_txn_stats(format!("{}: inner traffic", self.name()), &stats);

        SuccessCriteriaChecker::check_core_for_success(
            &self.inner_success_criteria,
            report,
            &rate,
            None,
            Some("inner traffic".to_string()),
        )?;
        Ok(())
    }
}

#[async_trait]
impl NetworkTest for TwoTrafficsTest {
    async fn run<'a>(&self, ctx: NetworkContextSynchronizer<'a>) -> Result<()> {
        <dyn NetworkLoadTest>::run(self, ctx).await
    }
}<|MERGE_RESOLUTION|>--- conflicted
+++ resolved
@@ -37,15 +37,9 @@
             "Running TwoTrafficsTest test for duration {}s",
             duration.as_secs_f32()
         );
-<<<<<<< HEAD
-        let nodes_to_send_load_to =
-            LoadDestination::Peers(swarm.validators().take(3).map(|v| v.peer_id()).collect())
-                .get_destination_nodes(swarm);
-=======
         let nodes_to_send_load_to = LoadDestination::FullnodesOtherwiseValidators
             .get_destination_nodes(swarm.clone())
             .await;
->>>>>>> ad42e03f
         let rng = ::rand::rngs::StdRng::from_seed(OsRng.gen());
 
         let (emitter, emit_job_request) = create_emitter_and_request(
