--- conflicted
+++ resolved
@@ -729,14 +729,9 @@
 
         super::run_benchmark::<E>(
             10, /* block_size */
-<<<<<<< HEAD
             200, /* num_blocks */
-            transaction_type.map(|t| vec![(t.materialize(1, true), 1)]),
-=======
-            30, /* num_blocks */
             transaction_type
                 .map(|t| vec![(t.materialize(1, true, WorkflowProgress::MoveByPhases), 1)]),
->>>>>>> 03c275ee
             2,     /* transactions per sender */
             0,     /* connected txn groups in a block */
             false, /* shuffle the connected txns in a block */
