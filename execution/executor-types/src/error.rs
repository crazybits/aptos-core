// Copyright © Aptos Foundation
// Parts of the project are originally copyright © Meta Platforms, Inc.
// SPDX-License-Identifier: Apache-2.0

use aptos_crypto::HashValue;
use aptos_storage_interface::AptosDbError;
use aptos_types::{state_store::errors::StateviewError, transaction::Version};
use serde::{Deserialize, Serialize};
use std::fmt::Display;
use thiserror::Error;

<<<<<<< HEAD
#[derive(Clone, Debug, Deserialize, Error, PartialEq, Eq, Serialize)]
=======
#[derive(Debug, Deserialize, Error, PartialEq, Eq, Serialize, Clone)]
>>>>>>> cf7e840b
/// Different reasons for proposal rejection
pub enum ExecutorError {
    #[error("Cannot find speculation result for block id {0}")]
    BlockNotFound(HashValue),

    #[error("Cannot get data for batch id {0}")]
    DataNotFound(HashValue),

    #[error(
        "Bad num_txns_to_commit. first version {}, num to commit: {}, target version: {}",
        first_version,
        to_commit,
        target_version
    )]
    BadNumTxnsToCommit {
        first_version: Version,
        to_commit: usize,
        target_version: Version,
    },

    #[error("Internal error: {:?}", error)]
    InternalError { error: String },

    #[error("Serialization error: {0}")]
    SerializationError(String),

    #[error("Received Empty Blocks")]
    EmptyBlocks,

    #[error("request timeout")]
    CouldNotGetData,
}

impl From<anyhow::Error> for ExecutorError {
    fn from(error: anyhow::Error) -> Self {
        Self::InternalError {
            error: format!("{}", error),
        }
    }
}

impl From<AptosDbError> for ExecutorError {
    fn from(error: AptosDbError) -> Self {
        Self::InternalError {
            error: format!("{}", error),
        }
    }
}

impl From<StateviewError> for ExecutorError {
    fn from(error: StateviewError) -> Self {
        Self::InternalError {
            error: format!("{}", error),
        }
    }
}

impl From<bcs::Error> for ExecutorError {
    fn from(error: bcs::Error) -> Self {
        Self::SerializationError(format!("{}", error))
    }
}

impl From<aptos_secure_net::Error> for ExecutorError {
    fn from(error: aptos_secure_net::Error) -> Self {
        Self::InternalError {
            error: format!("{}", error),
        }
    }
}

impl ExecutorError {
    pub fn internal_err<E: Display>(e: E) -> Self {
        Self::InternalError {
            error: format!("{}", e),
        }
    }
}

pub type ExecutorResult<T> = Result<T, ExecutorError>;<|MERGE_RESOLUTION|>--- conflicted
+++ resolved
@@ -9,11 +9,7 @@
 use std::fmt::Display;
 use thiserror::Error;
 
-<<<<<<< HEAD
-#[derive(Clone, Debug, Deserialize, Error, PartialEq, Eq, Serialize)]
-=======
 #[derive(Debug, Deserialize, Error, PartialEq, Eq, Serialize, Clone)]
->>>>>>> cf7e840b
 /// Different reasons for proposal rejection
 pub enum ExecutorError {
     #[error("Cannot find speculation result for block id {0}")]
