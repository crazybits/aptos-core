--- conflicted
+++ resolved
@@ -1312,52 +1312,6 @@
     .unwrap()
 });
 
-<<<<<<< HEAD
-/// Count of the number of preexecuted blocks.
-pub static NUM_PREEXECUTED_BLOCKS: Lazy<IntCounter> = Lazy::new(|| {
-    register_int_counter!(
-        "aptos_preexecuted_blocks_count",
-        "Count of the number of preexecuted blocks."
-    )
-    .unwrap()
-});
-
-/// Count of the number of non-preexecuted blocks.
-pub static NUM_NON_PREEXECUTED_BLOCKS: Lazy<IntCounter> = Lazy::new(|| {
-    register_int_counter!(
-        "aptos_non_pre_executed_blocks_count",
-        "Count of the number of non-preexecuted blocks."
-    )
-    .unwrap()
-});
-
-/// Count of the number of blocks that send pre-commit vote.
-pub static NUM_PRE_COMMIT_VOTED_BLOCKS: Lazy<IntCounter> = Lazy::new(|| {
-    register_int_counter!(
-        "aptos_pre_commit_voted_blocks_count",
-        "Count of the number of blocks that send pre-commit vote."
-    )
-    .unwrap()
-});
-
-/// Count of the number of preexecuted blocks sent to precommit.
-pub static NUM_PREEXECUTED_BLOCKS_SENT_TO_PRECOMMIT: Lazy<IntCounter> = Lazy::new(|| {
-    register_int_counter!(
-        "aptos_preexecuted_blocks_sent_to_precommit_count",
-        "Count of the number of preexecuted blocks sent to precommit."
-    )
-    .unwrap()
-});
-
-/// Count of the number of re-executed blocks.
-pub static NUM_RE_EXECUTED_BLOCKS: Lazy<IntCounter> = Lazy::new(|| {
-    register_int_counter!(
-        "aptos_re_executed_blocks_count",
-        "Count of the number of re-executed blocks."
-    )
-    .unwrap()
-});
-=======
 pub static CONSENSUS_PROPOSAL_PAYLOAD_BATCH_AVAILABILITY_IN_QS: Lazy<IntCounterVec> = Lazy::new(
     || {
         register_int_counter_vec!(
@@ -1368,4 +1322,48 @@
         .unwrap()
     },
 );
->>>>>>> 36b352ac
+
+/// Count of the number of preexecuted blocks.
+pub static NUM_PREEXECUTED_BLOCKS: Lazy<IntCounter> = Lazy::new(|| {
+    register_int_counter!(
+        "aptos_preexecuted_blocks_count",
+        "Count of the number of preexecuted blocks."
+    )
+    .unwrap()
+});
+
+/// Count of the number of non-preexecuted blocks.
+pub static NUM_NON_PREEXECUTED_BLOCKS: Lazy<IntCounter> = Lazy::new(|| {
+    register_int_counter!(
+        "aptos_non_pre_executed_blocks_count",
+        "Count of the number of non-preexecuted blocks."
+    )
+    .unwrap()
+});
+
+/// Count of the number of blocks that send pre-commit vote.
+pub static NUM_PRE_COMMIT_VOTED_BLOCKS: Lazy<IntCounter> = Lazy::new(|| {
+    register_int_counter!(
+        "aptos_pre_commit_voted_blocks_count",
+        "Count of the number of blocks that send pre-commit vote."
+    )
+    .unwrap()
+});
+
+/// Count of the number of preexecuted blocks sent to precommit.
+pub static NUM_PREEXECUTED_BLOCKS_SENT_TO_PRECOMMIT: Lazy<IntCounter> = Lazy::new(|| {
+    register_int_counter!(
+        "aptos_preexecuted_blocks_sent_to_precommit_count",
+        "Count of the number of preexecuted blocks sent to precommit."
+    )
+    .unwrap()
+});
+
+/// Count of the number of re-executed blocks.
+pub static NUM_RE_EXECUTED_BLOCKS: Lazy<IntCounter> = Lazy::new(|| {
+    register_int_counter!(
+        "aptos_re_executed_blocks_count",
+        "Count of the number of re-executed blocks."
+    )
+    .unwrap()
+});