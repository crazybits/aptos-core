--- conflicted
+++ resolved
@@ -52,15 +52,9 @@
         let block_id = block.id();
         let block_timestamp_usecs = block.timestamp_usecs();
         // Transaction filtering, deduplication and shuffling are CPU intensive tasks, so we run them in a blocking task.
-<<<<<<< HEAD
-        tokio::task::spawn_blocking(move || {
-            let txns = txn_filter.filter(block_id, block_timestamp_usecs, txns);
-            let deduped_txns = txn_deduper.dedup(txns);
-=======
         let result = tokio::task::spawn_blocking(move || {
             let filtered_txns = txn_filter.filter(block_id, block_timestamp_usecs, txns);
             let deduped_txns = txn_deduper.dedup(filtered_txns);
->>>>>>> 09ca1d69
             let mut shuffled_txns = {
                 let _timer = TXN_SHUFFLE_SECONDS.start_timer();
 
