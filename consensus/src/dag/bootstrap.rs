--- conflicted
+++ resolved
@@ -47,15 +47,11 @@
 use aptos_reliable_broadcast::{RBNetworkSender, ReliableBroadcast};
 use aptos_types::{
     epoch_state::EpochState,
-<<<<<<< HEAD
-    on_chain_config::{DagConsensusConfigV1, Features, ValidatorTxnConfig},
-=======
     on_chain_config::{
         AnchorElectionMode, DagConsensusConfigV1, FeatureFlag, Features,
         LeaderReputationType::{ProposerAndVoter, ProposerAndVoterV2},
         ProposerAndVoterConfig, ValidatorTxnConfig,
     },
->>>>>>> 0f46f191
     validator_signer::ValidatorSigner,
 };
 use async_trait::async_trait;
@@ -637,10 +633,7 @@
             self.config.node_payload_config.clone(),
             self.vtxn_config.clone(),
             self.features.clone(),
-<<<<<<< HEAD
-=======
             health_backoff,
->>>>>>> 0f46f191
         );
         let fetch_handler = FetchRequestHandler::new(dag_store.clone(), self.epoch_state.clone());
 
@@ -746,11 +739,7 @@
         false,
         ValidatorTxnConfig::default_enabled(),
         BoundedExecutor::new(2, Handle::current()),
-<<<<<<< HEAD
-        Features::default(),
-=======
         features,
->>>>>>> 0f46f191
     );
 
     let (_base_state, handler, fetch_service) = bootstraper.full_bootstrap();
